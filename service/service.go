package service

import (
	"errors"
	"fmt"
	"reflect"
	"strings"

	"github.com/moleculer-go/moleculer"
	"github.com/moleculer-go/moleculer/payload"
	log "github.com/sirupsen/logrus"
)

type Action struct {
	name     string
	fullname string
	handler  moleculer.ActionHandler
	params   moleculer.ActionSchema
}

type Event struct {
	name        string
	serviceName string
	group       string
	handler     moleculer.EventHandler
}

func (event *Event) Handler() moleculer.EventHandler {
	return event.handler
}

func (event *Event) Name() string {
	return event.name
}

func (event *Event) ServiceName() string {
	return event.serviceName
}

func (event *Event) Group() string {
	return event.group
}

type HasName interface {
	Name() string
}

type HasVersion interface {
	Version() string
}

type HasDependencies interface {
	Dependencies() []string
}

type HasSettings interface {
	Settings() map[string]interface{}
}

type HasMetadata interface {
	Metadata() map[string]interface{}
}

type HasMixins interface {
	Mixins() []moleculer.Mixin
}

type HasEvents interface {
	Events() []moleculer.Event
}

func ParseVersion(iver interface{}) string {

	v, ok := iver.(string)
	if ok {
		return v
	}

	f, ok := iver.(float64)
	if ok {
		return fmt.Sprintf("%g", f)
	}

	i, ok := iver.(int64)
	if ok {
		return fmt.Sprintf("%d", i)
	}

	return fmt.Sprintf("%v", iver)
}

type Service struct {
	nodeID       string
	fullname     string
	name         string
	version      string
	dependencies []string
	settings     map[string]interface{}
	metadata     map[string]interface{}
	actions      []Action
	events       []Event
	created      moleculer.CreatedFunc
	started      moleculer.LifecycleFunc
	stopped      moleculer.LifecycleFunc
	schema       *moleculer.ServiceSchema
	logger       *log.Entry
}

func (service *Service) Schema() *moleculer.ServiceSchema {
	return service.schema
}

func (service *Service) NodeID() string {
	return service.nodeID
}

func (service *Service) Settings() map[string]interface{} {
	return service.settings
}

func (service *Service) SetNodeID(nodeID string) {
	service.nodeID = nodeID
}

func (service *Service) Dependencies() []string {
	return service.dependencies
}

func (serviceAction *Action) Handler() moleculer.ActionHandler {
	return serviceAction.handler
}

func (serviceAction *Action) Name() string {
	return serviceAction.name
}

func (serviceAction *Action) FullName() string {
	return serviceAction.fullname
}

func (service *Service) Name() string {
	return service.name
}

func (service *Service) FullName() string {
	return service.fullname
}

func (service *Service) Version() string {
	return service.version
}

func (service *Service) Actions() []Action {
	return service.actions
}

func (service *Service) Summary() map[string]string {
	return map[string]string{
		"name":    service.name,
		"version": service.version,
		"nodeID":  service.nodeID,
	}
}

func (service *Service) Events() []Event {
	return service.events
}

func findAction(name string, actions []moleculer.Action) bool {
	for _, a := range actions {

		if a.Name == name {
			return true
		}

	}
	return false
}

// extendActions merges the actions from the base service with the mixin schema.
func extendActions(service moleculer.ServiceSchema, mixin *moleculer.Mixin) moleculer.ServiceSchema {
	for _, ma := range mixin.Actions {
		if !findAction(ma.Name, service.Actions) {
			service.Actions = append(service.Actions, ma)
		}
	}
	return service
}

func mergeDependencies(service moleculer.ServiceSchema, mixin *moleculer.Mixin) moleculer.ServiceSchema {
	list := []string{}
	for _, item := range mixin.Dependencies {
		list = append(list, item)
	}
	for _, item := range service.Dependencies {
		list = append(list, item)
	}
	service.Dependencies = list
	return service
}

func concatenateEvents(service moleculer.ServiceSchema, mixin *moleculer.Mixin) moleculer.ServiceSchema {
	for _, mixinEvent := range mixin.Events {
		for _, serviceEvent := range service.Events {
			if serviceEvent.Name != mixinEvent.Name {
				service.Events = append(service.Events, mixinEvent)
			}
		}
	}
	return service
}

func MergeSettings(settings ...map[string]interface{}) map[string]interface{} {
	result := map[string]interface{}{}
	for _, set := range settings {
		if set != nil {
			for key, value := range set {
				result[key] = value
			}
		}
	}
	return result
}

func extendSettings(service moleculer.ServiceSchema, mixin *moleculer.Mixin) moleculer.ServiceSchema {
	service.Settings = MergeSettings(mixin.Settings, service.Settings)
	return service
}

func extendMetadata(service moleculer.ServiceSchema, mixin *moleculer.Mixin) moleculer.ServiceSchema {
	service.Metadata = MergeSettings(mixin.Metadata, service.Metadata)
	return service
}

func extendHooks(service moleculer.ServiceSchema, mixin *moleculer.Mixin) moleculer.ServiceSchema {
	service.Hooks = MergeSettings(mixin.Hooks, service.Hooks)
	return service
}

// chainCreated chain the Created hook of services and mixins
// the service.Created handler is called after all of the mixins Created
// handlers are called. so all initialization that your service need and is done by plugins
// will be done by the time your service created is called.
func chainCreated(service moleculer.ServiceSchema, mixin *moleculer.Mixin) moleculer.ServiceSchema {
	if mixin.Created != nil {
		svcHook := service.Created
		mixinHook := mixin.Created
		service.Created = func(svc moleculer.ServiceSchema, log *log.Entry) {
			mixinHook(svc, log)
			if svcHook != nil {
				svcHook(svc, log)
			}
		}
	}
	return service
}

// chainStarted chain the Started hook of services and mixins
// the service.Started handler is called after all of the mixins Started
// handlers are called. so all initialization that your service need and is done by plugins
// will be done by the time your service Started is called.
func chainStarted(service moleculer.ServiceSchema, mixin *moleculer.Mixin) moleculer.ServiceSchema {
	if mixin.Started != nil {
		svcHook := service.Started
		mixinHook := mixin.Started
		service.Started = func(ctx moleculer.BrokerContext, svc moleculer.ServiceSchema) {
			mixinHook(ctx, svc)
			if svcHook != nil {
				svcHook(ctx, svc)
			}
		}
	}
	return service
}

// chainStopped chain the Stope hook of services and mixins
// the service.Stopped handler is called after all of the mixins Stopped
// handlers are called. so all clean up is done by plugins before calling
// your service Stopped function.
func chainStopped(service moleculer.ServiceSchema, mixin *moleculer.Mixin) moleculer.ServiceSchema {
	if mixin.Stopped != nil {
		svcHook := service.Stopped
		mixinHook := mixin.Stopped
		service.Stopped = func(ctx moleculer.BrokerContext, svc moleculer.ServiceSchema) {
			mixinHook(ctx, svc)
			if svcHook != nil {
				svcHook(ctx, svc)
			}
		}
	}
	return service
}

/*
Mixin Strategy:
(done)settings:      	Extend with defaultsDeep.
(done)metadata:   	Extend with defaultsDeep.
(broken)actions:    	Extend with defaultsDeep. You can disable an action from mixin if you set to false in your service.
(done)hooks:      	Extend with defaultsDeep.
(broken)events:     	Concatenate listeners.
TODO:
name:           Merge & overwrite.
version:    	Merge & overwrite.
methods:       	Merge & overwrite.
mixins:	        Merge & overwrite.
dependencies:   Merge & overwrite.
created:    	Concatenate listeners.
started:    	Concatenate listeners.
stopped:    	Concatenate listeners.
*/

func applyMixins(service moleculer.ServiceSchema) moleculer.ServiceSchema {
	for _, mixin := range service.Mixins {
		service = extendActions(service, &mixin)
		service = mergeDependencies(service, &mixin)
		service = concatenateEvents(service, &mixin)
		service = extendSettings(service, &mixin)
		service = extendMetadata(service, &mixin)
		service = extendHooks(service, &mixin)
		service = chainCreated(service, &mixin)
		service = chainStarted(service, &mixin)
		service = chainStopped(service, &mixin)
	}
	return service
}

func JoinVersionToName(name string, version string) string {
	if version != "" {
		return fmt.Sprintf("%s.%s", version, name)
	}
	return name
}

func CreateServiceEvent(eventName, serviceName, group string, handler moleculer.EventHandler) Event {
	return Event{
		eventName,
		serviceName,
		group,
		handler,
	}
}

func CreateServiceAction(serviceName string, actionName string, handler moleculer.ActionHandler, params moleculer.ActionSchema) Action {
	return Action{
		actionName,
		fmt.Sprintf("%s.%s", serviceName, actionName),
		handler,
		params,
	}
}

// AsMap export the service info in a map containing: name, version, settings, metadata, nodeID, actions and events.
// The events list does not contain internal events (events that starts with $) like $node.disconnected.
func (service *Service) AsMap() map[string]interface{} {
	serviceInfo := make(map[string]interface{})

	serviceInfo["name"] = service.name
	serviceInfo["version"] = service.version

	serviceInfo["settings"] = service.settings
	serviceInfo["metadata"] = service.metadata
	serviceInfo["nodeID"] = service.nodeID

	if service.nodeID == "" {
		panic("no service.nodeID")
	}

	actions := map[string]map[string]interface{}{}
	for _, serviceAction := range service.actions {
		if !isInternalAction(serviceAction) {
			actionInfo := make(map[string]interface{})
			actionInfo["name"] = serviceAction.fullname
			actionInfo["rawName"] = serviceAction.name
			actionInfo["params"] = paramsAsMap(&serviceAction.params)
			actions[serviceAction.fullname] = actionInfo
		}
	}
	serviceInfo["actions"] = actions

	events := map[string]map[string]interface{}{}
	for _, serviceEvent := range service.events {
		if !isInternalEvent(serviceEvent) {
			eventInfo := make(map[string]interface{})
			eventInfo["name"] = serviceEvent.name
			eventInfo["group"] = serviceEvent.group
			events[serviceEvent.name] = eventInfo
		}
	}
	serviceInfo["events"] = events
	return serviceInfo
}

func isInternalAction(action Action) bool {
	return strings.Index(action.Name(), "$") == 0
}

func isInternalEvent(event Event) bool {
	return strings.Index(event.Name(), "$") == 0
}

func paramsFromMap(schema interface{}) moleculer.ActionSchema {
	// if schema != nil {
	//mapValues = schema.(map[string]interface{})
	//TODO
	// }
	return moleculer.ObjectSchema{nil}
}

// moleculer.ParamsAsMap converts params schema into a map.
func paramsAsMap(params *moleculer.ActionSchema) map[string]interface{} {
	//TODO
	schema := make(map[string]interface{})
	return schema
}

func (service *Service) AddActionMap(actionInfo map[string]interface{}) *Action {
	action := CreateServiceAction(
		service.fullname,
		actionInfo["rawName"].(string),
		nil,
		paramsFromMap(actionInfo["schema"]),
	)
	service.actions = append(service.actions, action)
	return &action
}

func (service *Service) RemoveEvent(name string) {
	var newEvents []Event
	for _, event := range service.events {
		if event.name != name {
			newEvents = append(newEvents, event)
		}
	}
	service.events = newEvents
}

func (service *Service) RemoveAction(fullname string) {
	var newActions []Action
	for _, action := range service.actions {
		if action.fullname != fullname {
			newActions = append(newActions, action)
		}
	}
	service.actions = newActions
}

func (service *Service) AddEventMap(eventInfo map[string]interface{}) *Event {
	group, exists := eventInfo["group"]
	if !exists {
		group = service.name
	}
	serviceEvent := Event{
		name:        eventInfo["name"].(string),
		serviceName: service.name,
		group:       group.(string),
	}
	service.events = append(service.events, serviceEvent)
	return &serviceEvent
}

//UpdateFromMap update the service metadata and settings from a serviceInfo map
func (service *Service) UpdateFromMap(serviceInfo map[string]interface{}) {
	service.settings = serviceInfo["settings"].(map[string]interface{})
	service.metadata = serviceInfo["metadata"].(map[string]interface{})
}

// AddSettings add settings to the service. it will be merged with the
// existing service settings
func (service *Service) AddSettings(settings map[string]interface{}) {
	service.settings = MergeSettings(service.settings, settings)
}

// AddMetadata add metadata to the service. it will be merged with existing service metadata.
func (service *Service) AddMetadata(metadata map[string]interface{}) {
	service.metadata = MergeSettings(service.metadata, metadata)
}

<<<<<<< HEAD
=======
// populateFromMap populate a service with data from a map[string]interface{}.
func populateFromMap(service *Service, serviceInfo map[string]interface{}) {
	if nodeID, ok := serviceInfo["nodeID"]; ok {
		service.nodeID = nodeID.(string)
	}
	service.version = ParseVersion(serviceInfo["version"])
	service.name = serviceInfo["name"].(string)
	service.fullname = JoinVersionToName(
		service.name,
		service.version)

	service.settings = serviceInfo["settings"].(map[string]interface{})
	service.metadata = serviceInfo["metadata"].(map[string]interface{})
	actions := serviceInfo["actions"].(map[string]interface{})
	for _, item := range actions {
		actionInfo := item.(map[string]interface{})
		service.AddActionMap(actionInfo)
	}

	events := serviceInfo["events"].(map[string]interface{})
	for _, item := range events {
		eventInfo := item.(map[string]interface{})
		service.AddEventMap(eventInfo)
	}
}

>>>>>>> 18a249e6
// populateFromSchema populate a service with data from a moleculer.Service.
func (service *Service) populateFromSchema() {
	schema := service.schema
	service.name = schema.Name
	service.version = schema.Version
	service.fullname = JoinVersionToName(service.name, service.version)
	service.dependencies = schema.Dependencies
	service.settings = schema.Settings
	if service.settings == nil {
		service.settings = make(map[string]interface{})
	}
	service.metadata = schema.Metadata
	if service.metadata == nil {
		service.metadata = make(map[string]interface{})
	}

	service.actions = make([]Action, len(schema.Actions))
	for index, actionSchema := range schema.Actions {
		service.actions[index] = CreateServiceAction(
			service.fullname,
			actionSchema.Name,
			actionSchema.Handler,
			actionSchema.Schema,
		)
	}

	service.events = make([]Event, len(schema.Events))
	for index, eventSchema := range schema.Events {
		group := eventSchema.Group
		if group == "" {
			group = service.Name()
		}
		service.events[index] = Event{
			name:        eventSchema.Name,
			serviceName: service.Name(),
			group:       group,
			handler:     eventSchema.Handler,
		}
	}

	service.created = schema.Created
	service.started = schema.Started
	service.stopped = schema.Stopped
}

func copyVersion(obj interface{}, schema moleculer.ServiceSchema) moleculer.ServiceSchema {
	versioner, hasIt := obj.(HasVersion)
	if hasIt {
		schema.Version = versioner.Version()
	}
	return schema
}

func copyDependencies(obj interface{}, schema moleculer.ServiceSchema) moleculer.ServiceSchema {
	del, hasIt := obj.(HasDependencies)
	if hasIt {
		schema.Dependencies = del.Dependencies()
	}
	return schema
}

func copyEvents(obj interface{}, schema moleculer.ServiceSchema) moleculer.ServiceSchema {
	del, hasIt := obj.(HasEvents)
	if hasIt {
		schema.Events = del.Events()
	}
	return schema
}

func copyMetadata(obj interface{}, schema moleculer.ServiceSchema) moleculer.ServiceSchema {
	del, hasIt := obj.(HasMetadata)
	if hasIt {
		schema.Metadata = del.Metadata()
	}
	return schema
}

func copyMixins(obj interface{}, schema moleculer.ServiceSchema) moleculer.ServiceSchema {
	del, hasIt := obj.(HasMixins)
	if hasIt {
		schema.Mixins = del.Mixins()
	}
	return schema
}

func copySettings(obj interface{}, schema moleculer.ServiceSchema) moleculer.ServiceSchema {
	del, hasIt := obj.(HasSettings)
	if hasIt {
		schema.Settings = del.Settings()
	}
	return schema
}

var invalid = []string{
	"Name", "Version", "Dependencies", "Settings",
	"Metadata", "Mixins", "Events", "Created", "Started", "Stopped",
}

// validActionName checks if a given merhod (reflect.Value) is a valid action name.
func validActionName(name string) bool {
	for _, item := range invalid {
		if item == name {
			return false
		}
	}
	return true
}

// actionName given a method (reflect.Type) format the action name
// using camel case. Example: SetLogRate = setLogRate
func actionName(name string) string {
	if len(name) < 2 {
		return strings.ToLower(name)
	}
	return strings.ToLower(name[:1]) + name[1:len(name)]
}

type aHandlerTemplate struct {
	match func(interface{}) bool
	wrap  func(reflect.Value, interface{}) moleculer.ActionHandler
}

// handlerTemplate return an action hanler that is based on a template.
func handlerTemplate(m reflect.Value) moleculer.ActionHandler {
	obj := m.Interface()
	for _, t := range actionHandlerTemplates {
		if t.match(obj) {
			return t.wrap(m, obj)
		}
	}
	return nil
}

// getParamTypes return a list with the type of each arguments
func getParamTypes(m reflect.Value) []string {
	t := m.Type()
	result := make([]string, t.NumIn())
	for i := 0; i < t.NumIn(); i++ {
		result[i] = t.In(i).Name()
	}
	return result
}

// payloadToValue converts a payload to value considering the type.
func payloadToValue(t string, p moleculer.Payload) reflect.Value {
	if t == "Payload" {
		return reflect.ValueOf(p)
	}
	return reflect.ValueOf(p.Value())
}

func buildArgs(ptypes []string, p moleculer.Payload) []reflect.Value {
	args := []reflect.Value{}
	if p.IsArray() {
		list := p.Array()
		for i, t := range ptypes {
			v := payloadToValue(t, list[i])
			args = append(args, v)
		}
	} else if p.Exists() {
		v := payloadToValue(ptypes[0], p)
		args = append(args, v)
	}
	return args
}

// validateArgs check if param is an array and that the lenght matches with the expected form the handler function.
func validateArgs(ptypes []string, p moleculer.Payload) error {
	if !p.IsArray() && len(ptypes) > 1 {
		return errors.New(fmt.Sprint("This action requires arguments to be sent in an array. #", len(ptypes), " arguments - types: ", ptypes))
	}
	if p.Len() != len(ptypes) && len(ptypes) > 1 {
		return errors.New(fmt.Sprint("This action requires #", len(ptypes), " arguments - types: ", ptypes))
	}
	return nil
}

func isError(v interface{}) bool {
	_, is := v.(error)
	return is
}

func checkReturn(in []reflect.Value) interface{} {
	if in == nil || len(in) == 0 {
		return nil
	}
	if len(in) == 1 {
		return in[0].Interface()
	}
	if isError(in[len(in)-1].Interface()) {
		return in[len(in)-1].Interface()
	}
	return valuesToPayload(in)
}

// valuesToPayload convert a list (2 or more) of reflect.values to a payload obj.
func valuesToPayload(vs []reflect.Value) moleculer.Payload {
	list := make([]interface{}, len(vs))
	for i, v := range vs {
		list[i] = v.Interface()
	}
	return payload.New(list)
}

// variableArgsHandler creates an action hanler that deals with variable number of arguments.
func variableArgsHandler(m reflect.Value) moleculer.ActionHandler {
	ptypes := getParamTypes(m)
	return func(ctx moleculer.Context, p moleculer.Payload) interface{} {
		err := validateArgs(ptypes, p)
		if err != nil {
			return err
		}
		args := buildArgs(ptypes, p)
		return checkReturn(m.Call(args))
	}
}

// wrapAction creates an action that invokes the given a method (reclect.Value).
func wrapAction(m reflect.Method, v reflect.Value) moleculer.Action {
	handler := handlerTemplate(v)
	if handler == nil {
		handler = variableArgsHandler(v)
	}
	return moleculer.Action{
		Name:    actionName(m.Name),
		Handler: handler,
	}
}

// extractActions uses reflection to get all public methods of the object.
// from a list of methods decided which ones match the criteria to be an action.
func extractActions(obj interface{}) []moleculer.Action {
	actions := []moleculer.Action{}
	value := reflect.ValueOf(obj)
	tp := value.Type()
	for i := 0; i < tp.NumMethod(); i++ {
		m := tp.Method(i)
		if validActionName(m.Name) {
			actions = append(actions, wrapAction(m, value.Method(i)))
		}
	}
	return actions
}

type HasCreated interface {
	Created(moleculer.ServiceSchema, *log.Entry)
}
type HasCreatedNoParams interface {
	Created()
}

type HasStarted interface {
	Started(moleculer.BrokerContext, moleculer.ServiceSchema)
}
type HasStartedNoParams interface {
	Started()
}

type HasStopped interface {
	Stopped(moleculer.BrokerContext, moleculer.ServiceSchema)
}
type HasStoppedNoParams interface {
	Stopped()
}

func extractCreated(obj interface{}) moleculer.CreatedFunc {
	creator, hasIt := obj.(HasCreated)
	if hasIt {
		return creator.Created
	}
	creator2, hasIt2 := obj.(HasCreatedNoParams)
	if hasIt2 {
		return func(moleculer.ServiceSchema, *log.Entry) {
			creator2.Created()
		}
	}
	return nil
}

func extractStarted(obj interface{}) moleculer.LifecycleFunc {
	starter, hasIt := obj.(HasStarted)
	if hasIt {
		return starter.Started
	}
	starter2, hasIt2 := obj.(HasStartedNoParams)
	if hasIt2 {
		return func(moleculer.BrokerContext, moleculer.ServiceSchema) {
			starter2.Started()
		}
	}
	return nil
}

func extractStopped(obj interface{}) moleculer.LifecycleFunc {
	stopper, hasIt := obj.(HasStopped)
	if hasIt {
		return stopper.Stopped
	}
	stopper2, hasIt2 := obj.(HasStoppedNoParams)
	if hasIt2 {
		return func(moleculer.BrokerContext, moleculer.ServiceSchema) {
			stopper2.Stopped()
		}
	}
	return nil
}

func getName(obj interface{}) (string, error) {
	namer, hasName := obj.(HasName)
	var p interface{} = &obj
	pnamer, hasPName := p.(HasName)
	if !hasName && !hasPName {
		return "", errors.New("Service instance must have a non pointer method [ Name() string ]")
	}
	if hasName {
		return namer.Name(), nil
	}
	return pnamer.Name(), nil
}

// objToSchema create a service schema based on a object.
//checks if
func objToSchema(obj interface{}) (moleculer.ServiceSchema, error) {
	schema := moleculer.ServiceSchema{}
	name, err := getName(obj)
	if err != nil {
		return schema, err
	}
	schema.Name = name
	schema = copyVersion(obj, schema)
	schema = copyDependencies(obj, schema)
	schema = copyEvents(obj, schema)
	schema = copyMetadata(obj, schema)
	schema = copyMixins(obj, schema)
	schema = copySettings(obj, schema)
	schema.Actions = mergeActions(extractActions(obj), extractActions(&obj))
	schema.Created = extractCreated(obj)
	schema.Started = extractStarted(obj)
	schema.Stopped = extractStopped(obj)
	return schema, nil
}

func mapToSchema(serviceInfo map[string]interface{}) moleculer.ServiceSchema {
	schema := moleculer.ServiceSchema{}

	schema.Version = ParseVersion(serviceInfo["version"])
	schema.Name = serviceInfo["name"].(string)
	schema.Settings = serviceInfo["settings"].(map[string]interface{})
	schema.Metadata = serviceInfo["metadata"].(map[string]interface{})

	actions := serviceInfo["actions"].(map[string]interface{})
	for _, item := range actions {
		actionInfo := item.(map[string]interface{})

		action := moleculer.Action{}
		action.Name = actionInfo["rawName"].(string)
		action.Schema = paramsFromMap(actionInfo["schema"])

		schema.Actions = append(schema.Actions, action)
	}

	events := serviceInfo["events"].(map[string]interface{})
	for _, item := range events {
		eventInfo := item.(map[string]interface{})

		event := moleculer.Event{}
		event.Name = eventInfo["name"].(string)
		if group, exists := eventInfo["group"]; exists {
			event.Group = group.(string)
		}

		schema.Events = append(schema.Events, event)
	}

	return schema
}

func mergeActions(actions ...[]moleculer.Action) []moleculer.Action {
	r := []moleculer.Action{}
	for _, list := range actions {
		for _, a := range list {
			r = append(r, a)
		}
	}
	return r
}

// FromObject creates a service based on an object.
func FromObject(obj interface{}, bkr *moleculer.BrokerDelegates) (*Service, error) {
	schema, err := objToSchema(obj)
	if err != nil {
		return nil, err
	}
	return FromSchema(schema, bkr), nil
}

func serviceLogger(bkr *moleculer.BrokerDelegates, schema moleculer.ServiceSchema) *log.Entry {
	return bkr.Logger("service", schema.Name)
}

func FromSchema(schema moleculer.ServiceSchema, bkr *moleculer.BrokerDelegates) *Service {
	if len(schema.Mixins) > 0 {
		schema = applyMixins(schema)
	}
	service := &Service{schema: &schema}
	if bkr != nil {
		service.logger = serviceLogger(bkr, schema)
	}

	service.populateFromSchema()
	if service.name == "" {
		panic(errors.New("Service name can't be empty! Maybe it is not a valid Service schema."))
	}
	if service.created != nil {
		go service.created((*service.schema), service.logger)
	}
	return service
}

func CreateServiceFromMap(serviceInfo map[string]interface{}) *Service {
	schema := mapToSchema(serviceInfo)
	return FromSchema(schema, nil)
}

// Start called by the broker when the service is starting.
func (service *Service) Start(context moleculer.BrokerContext) {
	if service.started != nil {
		service.schema.Settings = service.settings
		service.schema.Metadata = service.metadata
		service.started(context, (*service.schema))
	}
}

// Stop called by the broker when the service is stopping.
func (service *Service) Stop(context moleculer.BrokerContext) {
	if service.stopped != nil {
		service.stopped(context, (*service.schema))
	}
}

var actionHandlerTemplates = []aHandlerTemplate{
	//Complete action
	{
		match: func(obj interface{}) bool {
			_, valid := obj.(func(moleculer.Context, moleculer.Payload) interface{})
			return valid
		},
		wrap: func(m reflect.Value, obj interface{}) moleculer.ActionHandler {
			return obj.(func(moleculer.Context, moleculer.Payload) interface{})
		},
	},
	{
		match: func(obj interface{}) bool {
			_, valid := obj.(func(moleculer.Context, moleculer.Payload) moleculer.Payload)
			return valid
		},
		wrap: func(m reflect.Value, obj interface{}) moleculer.ActionHandler {
			ah := obj.(func(moleculer.Context, moleculer.Payload) moleculer.Payload)
			return func(ctx moleculer.Context, p moleculer.Payload) interface{} {
				return ah(ctx, p)
			}
		},
	},
	//Context, params NO return
	{
		match: func(obj interface{}) bool {
			_, valid := obj.(func(moleculer.Context, moleculer.Payload))
			return valid
		},
		wrap: func(m reflect.Value, obj interface{}) moleculer.ActionHandler {
			ah := obj.(func(moleculer.Context, moleculer.Payload))
			return func(ctx moleculer.Context, p moleculer.Payload) interface{} {
				ah(ctx, p)
				return nil
			}
		},
	},
	//Just context
	{
		match: func(obj interface{}) bool {
			_, valid := obj.(func(moleculer.Context) interface{})
			return valid
		},
		wrap: func(m reflect.Value, obj interface{}) moleculer.ActionHandler {
			ah := obj.(func(moleculer.Context) interface{})
			return func(ctx moleculer.Context, p moleculer.Payload) interface{} {
				return ah(ctx)
			}
		},
	},
	//Just context, NO return
	{
		match: func(obj interface{}) bool {
			_, valid := obj.(func(moleculer.Context))
			return valid
		},
		wrap: func(m reflect.Value, obj interface{}) moleculer.ActionHandler {
			ah := obj.(func(moleculer.Context))
			return func(ctx moleculer.Context, p moleculer.Payload) interface{} {
				ah(ctx)
				return nil
			}
		},
	},

	//Just params
	{
		match: func(obj interface{}) bool {
			_, valid := obj.(func(moleculer.Payload) interface{})
			return valid
		},
		wrap: func(m reflect.Value, obj interface{}) moleculer.ActionHandler {
			ah := obj.(func(moleculer.Payload) interface{})
			return func(ctx moleculer.Context, p moleculer.Payload) interface{} {
				return ah(p)
			}
		},
	},
	//Just params, NO return
	{
		match: func(obj interface{}) bool {
			_, valid := obj.(func(moleculer.Payload))
			return valid
		},
		wrap: func(m reflect.Value, obj interface{}) moleculer.ActionHandler {
			ah := obj.(func(moleculer.Payload))
			return func(ctx moleculer.Context, p moleculer.Payload) interface{} {
				ah(p)
				return nil
			}
		},
	},

	//no args
	{
		match: func(obj interface{}) bool {
			_, valid := obj.(func() interface{})
			return valid
		},
		wrap: func(m reflect.Value, obj interface{}) moleculer.ActionHandler {
			ah := obj.(func() interface{})
			return func(ctx moleculer.Context, p moleculer.Payload) interface{} {
				return ah()
			}
		},
	},
	//no args, no return
	{
		match: func(obj interface{}) bool {
			_, valid := obj.(func())
			return valid
		},
		wrap: func(m reflect.Value, obj interface{}) moleculer.ActionHandler {
			ah := obj.(func())
			return func(ctx moleculer.Context, p moleculer.Payload) interface{} {
				ah()
				return nil
			}
		},
	},
}<|MERGE_RESOLUTION|>--- conflicted
+++ resolved
@@ -475,35 +475,6 @@
 	service.metadata = MergeSettings(service.metadata, metadata)
 }
 
-<<<<<<< HEAD
-=======
-// populateFromMap populate a service with data from a map[string]interface{}.
-func populateFromMap(service *Service, serviceInfo map[string]interface{}) {
-	if nodeID, ok := serviceInfo["nodeID"]; ok {
-		service.nodeID = nodeID.(string)
-	}
-	service.version = ParseVersion(serviceInfo["version"])
-	service.name = serviceInfo["name"].(string)
-	service.fullname = JoinVersionToName(
-		service.name,
-		service.version)
-
-	service.settings = serviceInfo["settings"].(map[string]interface{})
-	service.metadata = serviceInfo["metadata"].(map[string]interface{})
-	actions := serviceInfo["actions"].(map[string]interface{})
-	for _, item := range actions {
-		actionInfo := item.(map[string]interface{})
-		service.AddActionMap(actionInfo)
-	}
-
-	events := serviceInfo["events"].(map[string]interface{})
-	for _, item := range events {
-		eventInfo := item.(map[string]interface{})
-		service.AddEventMap(eventInfo)
-	}
-}
-
->>>>>>> 18a249e6
 // populateFromSchema populate a service with data from a moleculer.Service.
 func (service *Service) populateFromSchema() {
 	schema := service.schema
